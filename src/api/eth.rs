//! `Eth` namespace

use api::Namespace;
use helpers::{self, CallResult};
use types::{
  Address, Block, BlockId, BlockNumber, Bytes, CallRequest,
<<<<<<< HEAD
  H64, H256, H512, H520, Index,
=======
  H64, H256, H520, Index,
>>>>>>> 33c69e2a
  Transaction, TransactionId, TransactionReceipt, TransactionRequest,
  U256, Work, Log, Filter,
};
use {Transport};

/// `Eth` namespace
pub struct Eth<T> {
  transport: T,
}

impl<T: Transport> Namespace<T> for Eth<T> {
  fn new(transport: T) -> Self where Self: Sized {
    Eth {
      transport,
    }
  }

  fn transport(&self) -> &T {
    &self.transport
  }
}

impl<T: Transport> Eth<T> {
  /// Get list of available accounts.
  pub fn accounts(&self) -> CallResult<Vec<Address>, T::Out> {
    CallResult::new(self.transport.execute("eth_accounts", vec![]))
  }

  /// Get current block number
  pub fn block_number(&self) -> CallResult<U256, T::Out> {
    CallResult::new(self.transport.execute("eth_blockNumber", vec![]))
  }

  /// Call a constant method of contract without changing the state of the blockchain.
  pub fn call(&self, req: CallRequest, block: Option<BlockNumber>) -> CallResult<Bytes, T::Out> {
    let req = helpers::serialize(&req);
    let block = helpers::serialize(&block.unwrap_or(BlockNumber::Latest));

    CallResult::new(self.transport.execute("eth_call", vec![req, block]))
  }

  /// Get coinbase address
  pub fn coinbase(&self) -> CallResult<Address, T::Out> {
    CallResult::new(self.transport.execute("eth_coinbase", vec![]))
  }

  /// Compile LLL
  pub fn compile_lll(&self, code: String) -> CallResult<Bytes, T::Out> {
    let code = helpers::serialize(&code);
    CallResult::new(self.transport.execute("eth_compileLLL", vec![code]))
  }

  /// Compile Solidity
  pub fn compile_solidity(&self, code: String) -> CallResult<Bytes, T::Out> {
    let code = helpers::serialize(&code);
    CallResult::new(self.transport.execute("eth_compileSolidity", vec![code]))
  }

  /// Compile Serpent
  pub fn compile_serpent(&self, code: String) -> CallResult<Bytes, T::Out> {
    let code = helpers::serialize(&code);
    CallResult::new(self.transport.execute("eth_compileSerpent", vec![code]))
  }

  /// Call a contract without changing the state of the blockchain to estimate gas usage.
  pub fn estimate_gas(&self, req: CallRequest, block: Option<BlockNumber>) -> CallResult<U256, T::Out> {
    let req = helpers::serialize(&req);
    let block = helpers::serialize(&block.unwrap_or(BlockNumber::Latest));

    CallResult::new(self.transport.execute("eth_estimateGas", vec![req, block]))
  }

  /// Get current recommended gas price
  pub fn gas_price(&self) -> CallResult<U256, T::Out> {
    CallResult::new(self.transport.execute("eth_gasPrice", vec![]))
  }

  /// Get balance of given address
  pub fn balance(&self, address: Address, block: Option<BlockNumber>) -> CallResult<U256, T::Out> {
    let address = helpers::serialize(&address);
    let block = helpers::serialize(&block.unwrap_or(BlockNumber::Latest));

    CallResult::new(self.transport.execute("eth_getBalance", vec![address, block]))
  }

  /// Get block details with transaction hashes.
  pub fn block(&self, block: BlockId) -> CallResult<Block<H256>, T::Out> {
    let include_txs = helpers::serialize(&false);

    let result = match block {
      BlockId::Hash(hash) => {
        let hash = helpers::serialize(&hash);
        self.transport.execute("eth_getBlockByHash", vec![hash, include_txs])
      },
      BlockId::Number(num) => {
        let num = helpers::serialize(&num);
        self.transport.execute("eth_getBlockByNumber", vec![num, include_txs])
      },
    };

    CallResult::new(result)
  }

  /// Get block details with full transaction objects.
  pub fn block_with_txs(&self, block: BlockId) -> CallResult<Block<Transaction>, T::Out> {
    let include_txs = helpers::serialize(&true);

    let result = match block {
      BlockId::Hash(hash) => {
        let hash = helpers::serialize(&hash);
        self.transport.execute("eth_getBlockByHash", vec![hash, include_txs])
      },
      BlockId::Number(num) => {
        let num = helpers::serialize(&num);
        self.transport.execute("eth_getBlockByNumber", vec![num, include_txs])
      },
    };

    CallResult::new(result)
  }


  /// Get number of transactions in block
  pub fn block_transaction_count(&self, block: BlockId) -> CallResult<Option<U256>, T::Out> {
    let result = match block {
      BlockId::Hash(hash) => {
        let hash = helpers::serialize(&hash);
        self.transport.execute("eth_getBlockTransactionCountByHash", vec![hash])
      },
      BlockId::Number(num) => {
        let num = helpers::serialize(&num);
        self.transport.execute("eth_getBlockTransactionCountByNumber", vec![num])
      },
    };

    CallResult::new(result)
  }

  /// Get code under given address
  pub fn code(&self, address: Address, block: Option<BlockNumber>) -> CallResult<Bytes, T::Out> {
    let address = helpers::serialize(&address);
    let block = helpers::serialize(&block.unwrap_or(BlockNumber::Latest));

    CallResult::new(self.transport.execute("eth_getCode", vec![address, block]))
  }

  /// Get supported compilers
  pub fn compilers(&self) -> CallResult<Vec<String>, T::Out> {
    CallResult::new(self.transport.execute("eth_getCompilers", vec![]))
  }

  /// Get storage entry
  pub fn storage(&self, address: Address, idx: U256, block: Option<BlockNumber>) -> CallResult<H256, T::Out> {
    let address = helpers::serialize(&address);
    let idx = helpers::serialize(&idx);
    let block = helpers::serialize(&block.unwrap_or(BlockNumber::Latest));

    CallResult::new(self.transport.execute("eth_getStorageAt", vec![address, idx, block]))
  }

  /// Get nonce
  pub fn transaction_count(&self, address: Address, block: Option<BlockNumber>) -> CallResult<U256, T::Out> {
    let address = helpers::serialize(&address);
    let block = helpers::serialize(&block.unwrap_or(BlockNumber::Latest));

    CallResult::new(self.transport.execute("eth_getTransactionCount", vec![address, block]))
  }

  /// Get transaction
  pub fn transaction(&self, id: TransactionId) -> CallResult<Option<Transaction>, T::Out> {
    let result = match id {
      TransactionId::Hash(hash) => {
        let hash = helpers::serialize(&hash);
        self.transport.execute("eth_getTransactionByHash", vec![hash])
      },
      TransactionId::Block(BlockId::Hash(hash), index) => {
        let hash = helpers::serialize(&hash);
        let idx = helpers::serialize(&index);
        self.transport.execute("eth_getTransactionByBlockHashAndIndex", vec![hash, idx])
      },
      TransactionId::Block(BlockId::Number(number), index) => {
        let number = helpers::serialize(&number);
        let idx = helpers::serialize(&index);
        self.transport.execute("eth_getTransactionByBlockNumberAndIndex", vec![number, idx])
      },
    };

    CallResult::new(result)
  }

  /// Get transaction receipt
  pub fn transaction_receipt(&self, hash: H256) -> CallResult<Option<TransactionReceipt>, T::Out> {
    let hash = helpers::serialize(&hash);

    CallResult::new(self.transport.execute("eth_getTransactionReceipt", vec![hash]))
  }

  /// Get uncle by block ID and uncle index -- transactions only has hashes.
  pub fn uncle(&self, block: BlockId, index: Index) -> CallResult<Option<Block<H256>>, T::Out> {
    let index = helpers::serialize(&index);

    let result = match block {
      BlockId::Hash(hash) => {
        let hash = helpers::serialize(&hash);
        self.transport.execute("eth_getUncleByBlockHashAndIndex", vec![hash, index])
      },
      BlockId::Number(num) => {
        let num = helpers::serialize(&num);
        self.transport.execute("eth_getUncleByBlockNumberAndIndex", vec![num, index])
      },
    };

    CallResult::new(result)
  }

  /// Get uncle count in block
  pub fn uncle_count(&self, block: BlockId) -> CallResult<Option<U256>, T::Out> {
    let result = match block {
      BlockId::Hash(hash) => {
        let hash = helpers::serialize(&hash);
        self.transport.execute("eth_getUncleCountByBlockHash", vec![hash])
      },
      BlockId::Number(num) => {
        let num = helpers::serialize(&num);
        self.transport.execute("eth_getUncleCountByBlockNumber", vec![num])
      },
    };

    CallResult::new(result)
  }

  /// Get work package
  pub fn work(&self) -> CallResult<Work, T::Out> {
    CallResult::new(self.transport.execute("eth_getWork", vec![]))
  }

  /// Get logs
  pub fn logs(&self, filter: &Filter) -> CallResult<Vec<Log>, T::Out> {
    CallResult::new(self.transport.execute("eth_getLogs", vec![helpers::serialize(filter)]))
  }

  /// Get hash rate
  pub fn hashrate(&self) -> CallResult<U256, T::Out> {
    CallResult::new(self.transport.execute("eth_hashrate", vec![]))
  }

  /// Get mining status
  pub fn mining(&self) -> CallResult<bool, T::Out> {
    CallResult::new(self.transport.execute("eth_mining", vec![]))
  }

  /// Start new block filter
  pub fn new_block_filter(&self) -> CallResult<U256, T::Out> {
    CallResult::new(self.transport.execute("eth_newBlockFilter", vec![]))
  }

  /// Start new pending transaction filter
  pub fn new_pending_transaction_filter(&self) -> CallResult<U256, T::Out> {
    CallResult::new(self.transport.execute("eth_newPendingTransactionFilter", vec![]))
  }

  /// Start new pending transaction filter
  pub fn protocol_version(&self) -> CallResult<String, T::Out> {
    CallResult::new(self.transport.execute("eth_protocolVersion", vec![]))
  }

  /// Sends a rlp-encoded signed transaction
  pub fn send_raw_transaction(&self, rlp: Bytes) -> CallResult<H256, T::Out> {
    let rlp = helpers::serialize(&rlp);
    CallResult::new(self.transport.execute("eth_sendRawTransaction", vec![rlp]))
  }

  /// Sends a transaction transaction
  pub fn send_transaction(&self, tx: TransactionRequest) -> CallResult<H256, T::Out> {
    let tx = helpers::serialize(&tx);
    CallResult::new(self.transport.execute("eth_sendTransaction", vec![tx]))
  }

  /// Signs a hash of given data
  pub fn sign(&self, address: Address, data: Bytes) -> CallResult<H520, T::Out> {
    let address = helpers::serialize(&address);
    let data = helpers::serialize(&data);
    CallResult::new(self.transport.execute("eth_sign", vec![address, data]))
  }

  /// Submit hashrate of external miner
  pub fn submit_hashrate(&self, rate: U256, id: H256) -> CallResult<bool, T::Out> {
    let rate = helpers::serialize(&rate);
    let id = helpers::serialize(&id);
    CallResult::new(self.transport.execute("eth_submitHashrate", vec![rate, id]))
  }

  /// Submit work of external miner
  pub fn submit_work(&self, nonce: H64, pow_hash: H256, mix_hash: H256) -> CallResult<bool, T::Out> {
    let nonce = helpers::serialize(&nonce);
    let pow_hash = helpers::serialize(&pow_hash);
    let mix_hash = helpers::serialize(&mix_hash);
    CallResult::new(self.transport.execute("eth_submitWork", vec![nonce, pow_hash, mix_hash]))
  }

  // TODO [ToDr] Proper type?
  /// Get syncing status
  pub fn syncing(&self) -> CallResult<bool, T::Out> {
    CallResult::new(self.transport.execute("eth_syncing", vec![]))
  }
}

#[cfg(test)]
mod tests {
  use futures::Future;

  use api::Namespace;
  use types::{
    Block, BlockId, BlockNumber, Bytes,
    CallRequest, H256, Transaction, TransactionId,
    TransactionReceipt, TransactionRequest,
    Work,
  };
  use rpc::Value;

  use super::Eth;

  // taken from RPC docs.
  const EXAMPLE_BLOCK: &'static str = r#"{
    "number": "0x1b4",
    "hash": "0x0e670ec64341771606e55d6b4ca35a1a6b75ee3d5145a99d05921026d1527331",
    "parentHash": "0x9646252be9520f6e71339a8df9c55e4d7619deeb018d2a3f2d21fc165dde5eb5",
    "sealFields": [
      "0xe04d296d2460cfb8472af2c5fd05b5a214109c25688d3704aed5484f9a7792f2",
      "0x0000000000000042"
    ],
    "sha3Uncles": "0x1dcc4de8dec75d7aab85b567b6ccd41ad312451b948a7413f0a142fd40d49347",
    "logsBloom":  "0x0e670ec64341771606e55d6b4ca35a1a6b75ee3d5145a99d05921026d15273310e670ec64341771606e55d6b4ca35a1a6b75ee3d5145a99d05921026d15273310e670ec64341771606e55d6b4ca35a1a6b75ee3d5145a99d05921026d15273310e670ec64341771606e55d6b4ca35a1a6b75ee3d5145a99d05921026d15273310e670ec64341771606e55d6b4ca35a1a6b75ee3d5145a99d05921026d15273310e670ec64341771606e55d6b4ca35a1a6b75ee3d5145a99d05921026d15273310e670ec64341771606e55d6b4ca35a1a6b75ee3d5145a99d05921026d15273310e670ec64341771606e55d6b4ca35a1a6b75ee3d5145a99d05921026d1527331",
    "transactionsRoot": "0x56e81f171bcc55a6ff8345e692c0f86e5b48e01b996cadc001622fb5e363b421",
    "receiptsRoot": "0x56e81f171bcc55a6ff8345e692c0f86e5b48e01b996cadc001622fb5e363b421",
    "stateRoot": "0xd5855eb08b3387c0af375e9cdb6acfc05eb8f519e419b874b6ff2ffda7ed1dff",
    "miner": "0x4e65fda2159562a496f9f3522f89122a3088497a",
    "difficulty": "0x27f07",
    "totalDifficulty": "0x27f07",
    "extraData": "0x0000000000000000000000000000000000000000000000000000000000000000",
    "size": "0x27f07",
    "gasLimit": "0x9f759",
    "minGasPrice": "0x9f759",
    "gasUsed": "0x9f759",
    "timestamp": "0x54e34e8e",
    "transactions": [],
    "uncles": []
  }"#;

  // taken from RPC docs.
  const EXAMPLE_TX: &'static str = r#"{
    "hash": "0xc6ef2fc5426d6ad6fd9e2a26abeab0aa2411b7ab17f30a99d3cb96aed1d1055b",
    "nonce": "0x0",
    "blockHash": "0xbeab0aa2411b7ab17f30a99d3cb9c6ef2fc5426d6ad6fd9e2a26a6aed1d1055b",
    "blockNumber": "0x15df",
    "transactionIndex": "0x1",
    "from": "0x407d73d8a49eeb85d32cf465507dd71d507100c1",
    "to":   "0x85dd43d8a49eeb85d32cf465507dd71d507100c1",
    "value": "0x7f110",
    "gas": "0x7f110",
    "gasPrice": "0x09184e72a000",
    "input": "0x603880600c6000396000f300603880600c6000396000f3603880600c6000396000f360"
  }"#;

  // taken from RPC docs.
  const EXAMPLE_RECEIPT: &'static str = r#"{
    "hash": "0xb903239f8543d04b5dc1ba6579132b143087c68db1b2168786408fcbce568238",
    "index": "0x1",
    "transactionHash": "0xb903239f8543d04b5dc1ba6579132b143087c68db1b2168786408fcbce568238",
    "transactionIndex": "0x1",
    "blockNumber": "0xb",
    "blockHash": "0xc6ef2fc5426d6ad6fd9e2a26abeab0aa2411b7ab17f30a99d3cb96aed1d1055b",
    "cumulativeGasUsed": "0x33bc",
    "gasUsed": "0x4dc",
    "contractAddress": "0xb60e8dd61c5d32be8058bb8eb970870f07233155",
    "logs": []
  }"#;

  rpc_test! (
    Eth:accounts => "eth_accounts";
    Value::Array(vec![Value::String("0x0000000000000000000000000000000000000123".into())]) => vec![0x123.into()]
  );

  rpc_test! (
    Eth:block_number => "eth_blockNumber";
    Value::String("0x123".into()) => 0x123
  );

  rpc_test! (
    Eth:call, CallRequest {
      from: None, to: 0x123.into(),
      gas: None, gas_price: None,
      value: Some(0x1.into()), data: None,
    }, None
    =>
    "eth_call", vec![r#"{"to":"0x0000000000000000000000000000000000000123","value":"0x1"}"#, r#""latest""#];
    Value::String("0x010203".into()) => Bytes(vec![1, 2, 3])
  );

  rpc_test! (
    Eth:coinbase => "eth_coinbase";
    Value::String("0x0000000000000000000000000000000000000123".into()) => 0x123
  );

  rpc_test! (
    Eth:compile_lll, "code" => "eth_compileLLL", vec![r#""code""#];
    Value::String("0x0123".into()) => Bytes(vec![0x1, 0x23])
  );

  rpc_test! (
    Eth:compile_solidity, "code" => "eth_compileSolidity", vec![r#""code""#];
    Value::String("0x0123".into()) => Bytes(vec![0x1, 0x23])
  );

  rpc_test! (
    Eth:compile_serpent, "code" => "eth_compileSerpent", vec![r#""code""#];
    Value::String("0x0123".into()) => Bytes(vec![0x1, 0x23])
  );

  rpc_test! (
    Eth:estimate_gas, CallRequest {
      from: None, to: 0x123.into(),
      gas: None, gas_price: None,
      value: Some(0x1.into()), data: None,
    }, None
    =>
    "eth_estimateGas", vec![r#"{"to":"0x0000000000000000000000000000000000000123","value":"0x1"}"#, r#""latest""#];
    Value::String("0x123".into()) => 0x123
  );

  rpc_test! (
    Eth:gas_price => "eth_gasPrice";
    Value::String("0x123".into()) => 0x123
  );

  rpc_test! (
    Eth:balance, 0x123, None
    =>
    "eth_getBalance", vec![r#""0x0000000000000000000000000000000000000123""#, r#""latest""#];
    Value::String("0x123".into()) => 0x123
  );

  rpc_test! (
    Eth:block:block_by_hash, BlockId::Hash(0x123.into())
    =>
    "eth_getBlockByHash", vec![r#""0x0000000000000000000000000000000000000000000000000000000000000123""#, r#"false"#];
    ::serde_json::from_str(EXAMPLE_BLOCK).unwrap()
    => ::serde_json::from_str::<Block<H256>>(EXAMPLE_BLOCK).unwrap()
  );

  rpc_test! (
    Eth:block, BlockNumber::Pending
    =>
    "eth_getBlockByNumber", vec![r#""pending""#, r#"false"#];
    ::serde_json::from_str(EXAMPLE_BLOCK).unwrap()
    => ::serde_json::from_str::<Block<H256>>(EXAMPLE_BLOCK).unwrap()
  );

  rpc_test! (
    Eth:block_with_txs, BlockNumber::Pending
    =>
    "eth_getBlockByNumber", vec![r#""pending""#, r#"true"#];
    ::serde_json::from_str(EXAMPLE_BLOCK).unwrap()
    => ::serde_json::from_str::<Block<Transaction>>(EXAMPLE_BLOCK).unwrap()
  );

  rpc_test! (
    Eth:block_transaction_count:block_tx_count_by_hash, BlockId::Hash(0x123.into())
    =>
    "eth_getBlockTransactionCountByHash", vec![r#""0x0000000000000000000000000000000000000000000000000000000000000123""#];
    Value::String("0x123".into()) => Some(0x123.into())
  );

  rpc_test! (
    Eth:block_transaction_count, BlockNumber::Pending
    =>
    "eth_getBlockTransactionCountByNumber", vec![r#""pending""#];
    Value::Null => None
  );

  rpc_test! (
    Eth:code, 0x123, Some(BlockNumber::Pending)
    =>
    "eth_getCode", vec![r#""0x0000000000000000000000000000000000000123""#, r#""pending""#];
    Value::String("0x0123".into()) => Bytes(vec![0x1, 0x23])
  );

  rpc_test! (
    Eth:compilers => "eth_getCompilers";
    Value::Array(vec![]) => vec![]
  );

  rpc_test! (
    Eth:storage, 0x123, 0x456, None
    =>
    "eth_getStorageAt", vec![
      r#""0x0000000000000000000000000000000000000123""#,
      r#""0x456""#,
      r#""latest""#
    ];
    Value::String("0x0000000000000000000000000000000000000000000000000000000000000123".into()) => 0x123
  );

  rpc_test! (
    Eth:transaction_count, 0x123, None
    =>
    "eth_getTransactionCount", vec![r#""0x0000000000000000000000000000000000000123""#, r#""latest""#];
    Value::String("0x123".into()) => 0x123
  );

  rpc_test! (
    Eth:transaction:tx_by_hash, TransactionId::Hash(0x123.into())
    =>
    "eth_getTransactionByHash", vec![r#""0x0000000000000000000000000000000000000000000000000000000000000123""#];
    ::serde_json::from_str(EXAMPLE_TX).unwrap()
    => Some(::serde_json::from_str::<Transaction>(EXAMPLE_TX).unwrap())
  );

  rpc_test! (
    Eth:transaction:tx_by_block_hash_and_index, TransactionId::Block(
      BlockId::Hash(0x123.into()),
      5.into()
    )
    =>
    "eth_getTransactionByBlockHashAndIndex", vec![r#""0x0000000000000000000000000000000000000000000000000000000000000123""#, r#""0x5""#];
    Value::Null => None
  );

  rpc_test! (
    Eth:transaction:tx_by_block_no_and_index, TransactionId::Block(
      BlockNumber::Pending.into(),
      5.into()
    )
    =>
    "eth_getTransactionByBlockNumberAndIndex", vec![r#""pending""#, r#""0x5""#];
    ::serde_json::from_str(EXAMPLE_TX).unwrap()
    => Some(::serde_json::from_str::<Transaction>(EXAMPLE_TX).unwrap())
  );

  rpc_test! (
    Eth:transaction_receipt, 0x123
    =>
    "eth_getTransactionReceipt", vec![r#""0x0000000000000000000000000000000000000000000000000000000000000123""#];
    ::serde_json::from_str(EXAMPLE_RECEIPT).unwrap()
    => Some(::serde_json::from_str::<TransactionReceipt>(EXAMPLE_RECEIPT).unwrap())
  );

  rpc_test! (
    Eth:uncle:uncle_by_hash, BlockId::Hash(0x123.into()), 5
    =>
    "eth_getUncleByBlockHashAndIndex", vec![r#""0x0000000000000000000000000000000000000000000000000000000000000123""#, r#""0x5""#];
    ::serde_json::from_str(EXAMPLE_BLOCK).unwrap()
    => Some(::serde_json::from_str::<Block<H256>>(EXAMPLE_BLOCK).unwrap())
  );

  rpc_test! (
    Eth:uncle:uncle_by_no, BlockNumber::Earliest, 5
    =>
    "eth_getUncleByBlockNumberAndIndex", vec![r#""earliest""#, r#""0x5""#];
    Value::Null => None
  );

  rpc_test! (
    Eth:uncle_count:uncle_count_by_hash, BlockId::Hash(0x123.into())
    =>
    "eth_getUncleCountByBlockHash", vec![r#""0x0000000000000000000000000000000000000000000000000000000000000123""#];
    Value::String("0x123".into())=> Some(0x123.into())
  );

  rpc_test! (
    Eth:uncle_count:uncle_count_by_no, BlockNumber::Earliest
    =>
    "eth_getUncleCountByBlockNumber", vec![r#""earliest""#];
    Value::Null => None
  );

  rpc_test! (
    Eth:work:work_3 => "eth_getWork";
    Value::Array(vec![
      Value::String("0x0000000000000000000000000000000000000000000000000000000000000123".into()),
      Value::String("0x0000000000000000000000000000000000000000000000000000000000000456".into()),
      Value::String("0x0000000000000000000000000000000000000000000000000000000000000789".into()),
    ]) => Work {
      pow_hash: 0x123.into(),
      seed_hash: 0x456.into(),
      target: 0x789.into(),
      number: None,
    }
  );

  rpc_test! (
    Eth:work:work_4 => "eth_getWork";
    Value::Array(vec![
      Value::String("0x0000000000000000000000000000000000000000000000000000000000000123".into()),
      Value::String("0x0000000000000000000000000000000000000000000000000000000000000456".into()),
      Value::String("0x0000000000000000000000000000000000000000000000000000000000000789".into()),
      Value::Number(5.into()),
    ]) => Work {
      pow_hash: 0x123.into(),
      seed_hash: 0x456.into(),
      target: 0x789.into(),
      number: Some(5),
    }
  );

  rpc_test! (
    Eth:hashrate => "eth_hashrate";
    Value::String("0x123".into()) => 0x123
  );

  rpc_test! (
    Eth:mining => "eth_mining";
    Value::Bool(true) => true
  );

  rpc_test! (
    Eth:new_block_filter => "eth_newBlockFilter";
    Value::String("0x123".into()) => 0x123
  );
  rpc_test! (
    Eth:new_pending_transaction_filter => "eth_newPendingTransactionFilter";
    Value::String("0x123".into()) => 0x123
  );

  rpc_test! (
    Eth:protocol_version => "eth_protocolVersion";
    Value::String("0x123".into()) => "0x123"
  );

  rpc_test! (
    Eth:send_raw_transaction, Bytes(vec![1, 2, 3, 4])
    =>
    "eth_sendRawTransaction", vec![r#""0x01020304""#];
    Value::String("0x0000000000000000000000000000000000000000000000000000000000000123".into()) => 0x123
  );

  rpc_test! (
    Eth:send_transaction, TransactionRequest {
      from: 0x123.into(), to: Some(0x123.into()),
      gas: None, gas_price: Some(0x1.into()),
      value: Some(0x1.into()), data: None,
      nonce: None, condition: None,
    }
    =>
    "eth_sendTransaction", vec![r#"{"from":"0x0000000000000000000000000000000000000123","gasPrice":"0x1","to":"0x0000000000000000000000000000000000000123","value":"0x1"}"#];
    Value::String("0x0000000000000000000000000000000000000000000000000000000000000123".into()) => 0x123
  );

  rpc_test! (
    Eth:sign, 0x123, Bytes(vec![1, 2, 3, 4])
    =>
    "eth_sign", vec![r#""0x0000000000000000000000000000000000000123""#, r#""0x01020304""#];
    Value::String("0x0000000000000000000000000000000000000000000000000000000000000000000000000000000000000000000000000000000000000000000000000000000123".into()) => 0x123
  );

  rpc_test! (
    Eth:submit_hashrate, 0x123, 0x456
    =>
    "eth_submitHashrate", vec![r#""0x123""#, r#""0x0000000000000000000000000000000000000000000000000000000000000456""#];
    Value::Bool(true) => true
  );

  rpc_test! (
    Eth:submit_work, 0x123, 0x456, 0x789
    =>
    "eth_submitWork", vec![r#""0x0000000000000123""#, r#""0x0000000000000000000000000000000000000000000000000000000000000456""#, r#""0x0000000000000000000000000000000000000000000000000000000000000789""#];
    Value::Bool(true) => true
  );

  rpc_test! (
    Eth:syncing => "eth_syncing";
    Value::Bool(true) => true
  );
}<|MERGE_RESOLUTION|>--- conflicted
+++ resolved
@@ -4,11 +4,7 @@
 use helpers::{self, CallResult};
 use types::{
   Address, Block, BlockId, BlockNumber, Bytes, CallRequest,
-<<<<<<< HEAD
-  H64, H256, H512, H520, Index,
-=======
   H64, H256, H520, Index,
->>>>>>> 33c69e2a
   Transaction, TransactionId, TransactionReceipt, TransactionRequest,
   U256, Work, Log, Filter,
 };
